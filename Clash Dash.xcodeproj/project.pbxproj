--- conflicted
+++ resolved
@@ -744,11 +744,7 @@
 				CODE_SIGN_ENTITLEMENTS = "Clash Dash/Clash Dash.entitlements";
 				CODE_SIGN_IDENTITY = "Apple Development";
 				CODE_SIGN_STYLE = Automatic;
-<<<<<<< HEAD
-				CURRENT_PROJECT_VERSION = 5;
-=======
 				CURRENT_PROJECT_VERSION = 1;
->>>>>>> c4f8a11b
 				DEVELOPMENT_ASSET_PATHS = "\"Clash Dash/Preview Content\"";
 				DEVELOPMENT_TEAM = M943S3MQCS;
 				ENABLE_PREVIEWS = YES;
@@ -785,11 +781,7 @@
 				CODE_SIGN_ENTITLEMENTS = "Clash Dash/Clash Dash.entitlements";
 				CODE_SIGN_IDENTITY = "Apple Development";
 				CODE_SIGN_STYLE = Automatic;
-<<<<<<< HEAD
-				CURRENT_PROJECT_VERSION = 5;
-=======
 				CURRENT_PROJECT_VERSION = 1;
->>>>>>> c4f8a11b
 				DEVELOPMENT_ASSET_PATHS = "\"Clash Dash/Preview Content\"";
 				DEVELOPMENT_TEAM = M943S3MQCS;
 				ENABLE_PREVIEWS = YES;
